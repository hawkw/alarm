//! Base types for page frame allocators.
use alloc::allocator::AllocErr;

/// An allocator that provides page frames.
pub unsafe trait Allocator {
<<<<<<< HEAD
=======

>>>>>>> 3e507261
    /// Architecture-dependent size of a physical page.
    const FRAME_SIZE: usize;

    /// Type representing frames provided by this allocator.
    ///
    /// A `Frame` must either be a pointer to a contiguous block of `FRAME_SIZE`
    /// bytes, or be a handle that may be converted into such a pointer.
    type Frame;

    /// Returns a new `Frame`.
    unsafe fn alloc(&mut self) -> Result<Self::Frame, AllocErr>;

    /// Deallocate a `Frame`.
    ///
    /// # Unsafety
    /// This function is unsafe because undefined behaviour may result if the
    /// given `frame` was not originally allocated by this `Allocator`.
<<<<<<< HEAD
    unsafe fn deallocate(&mut self, frame: Self::Frame);

    // TODO: alloc_range/dealloc_range; requires an architecture-independent
    //       way of representing frame ranges.
=======
    unsafe fn dealloc(&mut self, frame: Self::Frame)  -> Result<(), AllocErr>;

    // TODO: alloc_range/dealloc_range; requires an architecture-independent
    //       way of representing frame ranges.

>>>>>>> 3e507261
}<|MERGE_RESOLUTION|>--- conflicted
+++ resolved
@@ -3,10 +3,7 @@
 
 /// An allocator that provides page frames.
 pub unsafe trait Allocator {
-<<<<<<< HEAD
-=======
-
->>>>>>> 3e507261
+  
     /// Architecture-dependent size of a physical page.
     const FRAME_SIZE: usize;
 
@@ -24,16 +21,9 @@
     /// # Unsafety
     /// This function is unsafe because undefined behaviour may result if the
     /// given `frame` was not originally allocated by this `Allocator`.
-<<<<<<< HEAD
-    unsafe fn deallocate(&mut self, frame: Self::Frame);
-
-    // TODO: alloc_range/dealloc_range; requires an architecture-independent
-    //       way of representing frame ranges.
-=======
     unsafe fn dealloc(&mut self, frame: Self::Frame)  -> Result<(), AllocErr>;
 
     // TODO: alloc_range/dealloc_range; requires an architecture-independent
     //       way of representing frame ranges.
 
->>>>>>> 3e507261
 }